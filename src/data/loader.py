import os
import re
import random
<<<<<<< HEAD
import pandas as pd
=======
from functools import reduce
>>>>>>> 844610be
from typing import List, Dict, Any, Tuple, Optional

def load_partitions(dir):
    """
    Find all partitions in directory and get metadata

    Args
        dir: directory

    Returns
        List of dict of file metadata (path, part, group, movie_range)
    """
    partition_files = []

    partition_files = []

    file_pattern = re.compile(r'(train|validation)_part_(\d+)_group_(\d+)_movies_(\d+)-(\d+)\.parquet')
    
    for filename in os.listdir(dir):
        match = file_pattern.match(filename)
        if match:
            file_path = os.path.join(dir, filename)
            dataset_type = match.group(1) 
            part_num = int(match.group(2))
            group_num = int(match.group(3))
            movie_start = int(match.group(4))
            movie_end = int(match.group(5))
            
            partition_files.append({
                'path': file_path,
                'dataset': dataset_type,
                'part': part_num,
                'group': group_num,
                'movie_range': (movie_start, movie_end)
            })
    
    # sorted partitions in order
    partition_files.sort(key=lambda x: (x['part'], x['group']))
    return partition_files

def read_partition(file_path: str, columns: Optional[List[str]] = None):
    """
    Read a partition file to pd dataframe
    """
    return pd.read_parquet(file_path, columns=columns)

def load_partition_sample(partition_files: List[Dict[str, Any]], 
                         sample_size: int = 5, 
                         columns: Optional[List[str]] = None):
    """
    Load and combine a sample of partition files for analysis.
    
    Args:
        partition_files: List of partition file metadata
        sample_size: Number of partition files to sample
        columns: Optional list of columns to load
        
    Returns:
        DataFrame containing sampled data
    """

    random.seed(42)

    sampled_files = random.sample(partition_files, sample_size)
    
    # combine samples
    dfs = [read_partition(file_info['path'], columns) for file_info in sampled_files]
    
    if dfs:
        return pd.concat(dfs, ignore_index=True)

    return pd.DataFrame()

def get_partition_stats(partition_files: List[Dict[str, Any]]):
    """
    Compute statistics about the partition files without loading full data.
    
    Args:
        partition_files: List of partition file metadata
        
    Returns:
        Dictionary with statistics about partitions
    """
    num_partitions = len(partition_files)
    unique_parts = len(set(f['part'] for f in partition_files))
    unique_groups = len(set(f['group'] for f in partition_files))
    
    # Find overall movie ID range
    min_movie_id = min(f['movie_range'][0] for f in partition_files)
    max_movie_id = max(f['movie_range'][1] for f in partition_files)
    
    return {
        'num_partitions': num_partitions,
        'unique_parts': unique_parts,
        'unique_groups': unique_groups,
        'movie_id_range': (min_movie_id, max_movie_id)
    }<|MERGE_RESOLUTION|>--- conflicted
+++ resolved
@@ -1,11 +1,7 @@
 import os
 import re
 import random
-<<<<<<< HEAD
 import pandas as pd
-=======
-from functools import reduce
->>>>>>> 844610be
 from typing import List, Dict, Any, Tuple, Optional
 
 def load_partitions(dir):
@@ -18,7 +14,6 @@
     Returns
         List of dict of file metadata (path, part, group, movie_range)
     """
-    partition_files = []
 
     partition_files = []
 
@@ -27,7 +22,7 @@
     for filename in os.listdir(dir):
         match = file_pattern.match(filename)
         if match:
-            file_path = os.path.join(dir, filename)
+            file_path = os.path.join(data_dir, filename)
             dataset_type = match.group(1) 
             part_num = int(match.group(2))
             group_num = int(match.group(3))
